--- conflicted
+++ resolved
@@ -83,13 +83,8 @@
 
     Usage: 
 
-<<<<<<< HEAD
-    ```rust,ignore
-=======
     ```rust  
        #[macro_use] extern crate native_windows_gui as nwg;
-
->>>>>>> 9b5550f8
         nwg_template!(
             head: setup_ui2<&'static str>,
             controls: [ 
